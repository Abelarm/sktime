<<<<<<< HEAD
import numpy as np
import pandas as pd


def check_equal_index(X):
    """
    Check if all time-series for a given column in a
    nested pandas DataFrame have the same index.

    Parameters
    ----------
    X : nested pandas DataFrame
        Input dataframe with time-series in cells.

    Returns
    -------
    indexes : list of indixes
        List of indixes with one index for each column
    """
    # TODO handle 1d series, not only 2d dataframes
    # TODO assumes columns are typed (i.e. all rows for a given column have the same type)
    # TODO only handles series columns, raises error for columns with primitives

    indexes = []
    # Check index for each column separately.
    for c, col in enumerate(X.columns):

        # Get index from first row, can be either pd.Series or np.array.
        first_index = X.iloc[0, c].index if hasattr(X.iloc[0, c], 'index') else np.arange(X.iloc[c, 0].shape[0])

        # Series must contain at least 2 observations, otherwise should be primitive.
        if len(first_index) < 2:
            raise ValueError(f'Time series must contain at least 2 observations, but found: '
                             f'{len(first_index)} observations in column: {col}')

        # Check index for all rows.
        for i in range(1, X.shape[0]):
            index = X.iloc[i, c].index if hasattr(X.iloc[i, c], 'index') else np.arange(X.iloc[c, 0].shape[0])
            if not np.array_equal(first_index, index):
                raise ValueError(f'Found time series with unequal index in column {col}. '
                                 f'Input time-series must have the same index.')
        indexes.append(first_index)

    return indexes


def select_times(X, times):
    """Select times from time series within cells of nested pandas DataFrame.

    Parameters
    ----------
    X : nested pandas DataFrame or nested Series
    times : numpy ndarray of times to select from time series

    Returns
    -------
    Xt : pandas DataFrame
        pandas DataFrame in nested format containing only selected times
    """
    # TODO currently we loose the time index, need to add it back to Xt after slicing in time

    if isinstance(X, pd.DataFrame):
        Xt = detabularise(tabularise(X).iloc[:, times])
        Xt.columns = X.columns

    elif isinstance(X, pd.Series):
        time_index = get_time_index(X)[times]
        Xt = X.iloc[0].iloc[times]
        Xt = pd.Series([pd.Series(Xt, index=time_index)])

    else:
        raise ValueError(f"Expected input is pandas DataFrame or Series, "
                         f"but found: {type(X)}")
    return Xt


def tabularize(X, return_array=False):
    """Convert nested pandas DataFrames or Series with numpy arrays or pandas Series in cells into tabular
    pandas DataFrame with primitives in cells, i.e. a data frame with the same number of rows as the input data and
    as many columns as there are observations in the nested series. Requires series to be have the same index.

    Parameters
    ----------
    X : nested pandas DataFrame or nested Series
    return_array : bool, optional (default=False)
        - If True, returns a numpy array of the tabular data.
        - If False, returns a pandas dataframe with row and column names.

    Returns
    -------
     Xt : pandas DataFrame
        Transformed dataframe in tabular format
    """

    # TODO does not handle dataframes with nested series columns *and* standard columns containing only primitives

    # convert nested data into tabular data
    if isinstance(X, pd.Series):
        Xt = np.array(X.tolist())

    elif isinstance(X, pd.DataFrame):
        try:
            Xt = np.hstack([X.iloc[:, i].tolist() for i in range(X.shape[1])])

        # except strange key error for specific case
        except KeyError:
            if (X.shape == (1, 1)) and (X.iloc[0, 0].shape == (1,)):
                # in fact only breaks when an additional condition is met,
                # namely that the index of the time series of a single value
                # does not start with 0, e.g. pd.RangeIndex(9, 10) as is the
                # case in forecasting
                Xt = X.iloc[0, 0].values
            else:
                raise

    else:
        raise ValueError(f"Expected input is pandas Series or pandas DataFrame, "
                         f"but found: {type(X)}")

    if return_array:
        return Xt

    Xt = pd.DataFrame(Xt)

    # create column names from time index
    if X.ndim == 1:
        time_index = X.iloc[0].index if hasattr(X.iloc[0], 'index') else np.arange(X.iloc[0].shape[0])
        columns = [f'{X.name}__{i}' for i in time_index]

    else:
        columns = []
        for colname, col in X.items():
            time_index = col.iloc[0].index if hasattr(col.iloc[0], 'index') else np.arange(col.iloc[0].shape[0])
            columns.extend([f'{colname}__{i}' for i in time_index])

    Xt.index = X.index
    Xt.columns = columns
    return Xt


def detabularize(X, index=None, time_index=None, return_arrays=False):
    """Convert tabular pandas DataFrame with only primitives in cells into nested pandas DataFrame with a single column.

    Parameters
    ----------
    X : pandas DataFrame
    return_arrays : bool, optional (default=False)
        - If True, returns a numpy arrays within cells of nested pandas DataFrame.
        - If False, returns a pandas Series within cells.
    index : array-like, shape=[n_samples], optional (default=None)
        Sample (row) index of transformed dataframe
    time_index : array-like, shape=[n_obs], optional (default=None)
        Time series index of transformed dataframe

    Returns
    -------
    Xt : pandas DataFrame
        Transformed dataframe in nested format
    """

    if (time_index is not None) and return_arrays:
        raise ValueError("`Time_index` cannot be specified when `return_arrays` is True, time index can only be set to "
                         "pandas Series")

    container = np.array if return_arrays else pd.Series

    n_instances, n_timepoints = X.shape

    if time_index is None:
        time_index = np.arange(n_timepoints)
    kwargs = {'index': time_index}

    Xt = pd.DataFrame(pd.Series([container(X.iloc[i, :].values, **kwargs) for i in range(n_instances)]))

    if index is not None:
         Xt.index = index

    return Xt


tabularise = tabularize


detabularise = detabularize


def concat_nested_arrays(arrs, return_arrays=False):
    """
    Helper function to nest tabular arrays from nested list of arrays.

    Parameters
    ----------
    arrs : list of numpy arrays
        Arrays must have the same number of rows, but can have varying number of columns.
    return_arrays: bool, optional (default=False)
        - If True, return pandas DataFrame with nested numpy arrays.
        - If False, return pandas DataFrame with nested pandas Series.

    Returns
    -------
    Xt : pandas DataFrame
        Transformed dataframe with nested column for each input array.
    """
    if return_arrays:
        Xt = pd.DataFrame(np.column_stack(
            [pd.Series([np.array(vals) for vals in interval])
             for interval in arrs]))
    else:
        Xt = pd.DataFrame(np.column_stack(
            [pd.Series([pd.Series(vals) for vals in interval])
             for interval in arrs]))
    return Xt


def get_time_index(X):
    """Helper function to get index of time series data

    Parameters
    ----------
    X : pandas DataFrame

    Returns
    -------
    time_index : pandas Index
        Index of time series
    """

    # assumes that all samples share the same the time index, only looks at first row
    if isinstance(X, pd.DataFrame):
        Xs = X.iloc[0, 0]

    elif isinstance(X, pd.Series):
        Xs = X.iloc[0]

    else:
        raise ValueError(f"X must be a pandas DataFrame or Series, but found: {type(X)}")

    # get time index
    time_index = Xs.index if hasattr(Xs, 'index') else pd.RangeIndex(Xs.shape[0])

    return time_index
=======
import numpy as np
import pandas as pd


def check_equal_index(X):
    """
    Check if all time-series for a given column in a
    nested pandas DataFrame have the same index.

    Parameters
    ----------
    X : nested pandas DataFrame
        Input dataframe with time-series in cells.

    Returns
    -------
    indexes : list of indixes
        List of indixes with one index for each column
    """
    # TODO handle 1d series, not only 2d dataframes
    # TODO assumes columns are typed (i.e. all rows for a given column have the same type)
    # TODO only handles series columns, raises error for columns with primitives

    indexes = []
    # Check index for each column separately.
    for c, col in enumerate(X.columns):

        # Get index from first row, can be either pd.Series or np.array.
        first_index = X.iloc[0, c].index if hasattr(X.iloc[0, c], 'index') else np.arange(X.iloc[c, 0].shape[0])

        # Series must contain at least 2 observations, otherwise should be primitive.
        if len(first_index) < 2:
            raise ValueError(f'Time series must contain at least 2 observations, but found: '
                             f'{len(first_index)} observations in column: {col}')

        # Check index for all rows.
        for i in range(1, X.shape[0]):
            index = X.iloc[i, c].index if hasattr(X.iloc[i, c], 'index') else np.arange(X.iloc[c, 0].shape[0])
            if not np.array_equal(first_index, index):
                raise ValueError(f'Found time series with unequal index in column {col}. '
                                 f'Input time-series must have the same index.')
        indexes.append(first_index)

    return indexes


def select_times(X, times):
    """Select times from time series within cells of nested pandas DataFrame.

    Parameters
    ----------
    X : nested pandas DataFrame or nested Series
    times : numpy ndarray of times to select from time series

    Returns
    -------
    Xt : pandas DataFrame
        pandas DataFrame in nested format containing only selected times
    """
    # TODO currently we loose the time index, need to add it back to Xt after slicing in time
    Xt = detabularise(tabularise(X).iloc[:, times])
    Xt.columns = X.columns
    return Xt


def tabularize(X, return_array=False):
    """Convert nested pandas DataFrames or Series with numpy arrays or pandas Series in cells into tabular
    pandas DataFrame with primitives in cells, i.e. a data frame with the same number of rows as the input data and
    as many columns as there are observations in the nested series. Requires series to be have the same index.

    Parameters
    ----------
    X : nested pandas DataFrame or nested Series
    return_array : bool, optional (default=False)
        - If True, returns a numpy array of the tabular data.
        - If False, returns a pandas dataframe with row and column names.

    Returns
    -------
     Xt : pandas DataFrame
        Transformed dataframe in tabular format
    """

    # TODO does not handle dataframes with nested series columns *and* standard columns containing only primitives

    # convert nested data into tabular data
    if isinstance(X, pd.Series):
        Xt = np.array(X.tolist())

    elif isinstance(X, pd.DataFrame):
        try:
            Xt = np.hstack([X.iloc[:, i].tolist() for i in range(X.shape[1])])

        # except strange key error for specific case
        except KeyError:
            if (X.shape == (1, 1)) and (X.iloc[0, 0].shape == (1,)):
                # in fact only breaks when an additional condition is met,
                # namely that the index of the time series of a single value
                # does not start with 0, e.g. pd.RangeIndex(9, 10) as is the
                # case in forecasting
                Xt = X.iloc[0, 0].values
            else:
                raise

    else:
        raise ValueError(f"Expected input is pandas Series or pandas DataFrame, "
                         f"but found: {type(X)}")

    if return_array:
        return Xt

    Xt = pd.DataFrame(Xt)

    # create column names from time index
    if X.ndim == 1:
        time_index = X.iloc[0].index if hasattr(X.iloc[0], 'index') else np.arange(X.iloc[0].shape[0])
        columns = [f'{X.name}__{i}' for i in time_index]

    else:
        columns = []
        for colname, col in X.items():
            time_index = col.iloc[0].index if hasattr(col.iloc[0], 'index') else np.arange(col.iloc[0].shape[0])
            columns.extend([f'{colname}__{i}' for i in time_index])

    Xt.index = X.index
    Xt.columns = columns
    return Xt


def detabularize(X, index=None, time_index=None, return_arrays=False):
    """Convert tabular pandas DataFrame with only primitives in cells into nested pandas DataFrame with a single column.

    Parameters
    ----------
    X : pandas DataFrame
    return_arrays : bool, optional (default=False)
        - If True, returns a numpy arrays within cells of nested pandas DataFrame.
        - If False, returns a pandas Series within cells.
    index : array-like, shape=[n_samples], optional (default=None)
        Sample (row) index of transformed dataframe
    time_index : array-like, shape=[n_obs], optional (default=None)
        Time series index of transformed dataframe

    Returns
    -------
    Xt : pandas DataFrame
        Transformed dataframe in nested format
    """

    if (time_index is not None) and return_arrays:
        raise ValueError("`Time_index` cannot be specified when `return_arrays` is True, time index can only be set to "
                         "pandas Series")

    container = np.array if return_arrays else pd.Series

    n_samples, n_obs = X.shape

    if time_index is None:
        time_index = np.arange(n_obs)
    kwargs = {'index': time_index}

    Xt = pd.DataFrame(pd.Series([container(X.iloc[i, :].values, **kwargs) for i in range(n_samples)]))

    if index is not None:
         Xt.index = index

    return Xt


tabularise = tabularize


detabularise = detabularize


def concat_nested_arrays(arrs, return_arrays=False):
    """
    Helper function to nest tabular arrays from nested list of arrays.

    Parameters
    ----------
    arrs : list of numpy arrays
        Arrays must have the same number of rows, but can have varying number of columns.
    return_arrays: bool, optional (default=False)
        - If True, return pandas DataFrame with nested numpy arrays.
        - If False, return pandas DataFrame with nested pandas Series.

    Returns
    -------
    Xt : pandas DataFrame
        Transformed dataframe with nested column for each input array.
    """
    if return_arrays:
        Xt = pd.DataFrame(np.column_stack(
            [pd.Series([np.array(vals) for vals in interval])
             for interval in arrs]))
    else:
        Xt = pd.DataFrame(np.column_stack(
            [pd.Series([pd.Series(vals) for vals in interval])
             for interval in arrs]))
    return Xt


def get_time_index(X):
    """Helper function to get index of time series data

    Parameters
    ----------
    X : pandas DataFrame

    Returns
    -------
    time_index : pandas Index
        Index of time series
    """

    # assumes that all samples share the same the time index, only looks at first row
    if isinstance(X, pd.DataFrame):
        Xs = X.iloc[0, 0]

    elif isinstance(X, pd.Series):
        Xs = X.iloc[0]

    else:
        raise ValueError(f"X must be a pandas DataFrame or Series, but found: {type(X)}")

    # get time index
    time_index = Xs.index if hasattr(Xs, 'index') else pd.RangeIndex(Xs.shape[0])

    return time_index

def nested_to_3d_numpy(X, a = None, b = None):
    """Convert pandas DataFrame (with time series as pandas Series in cells) into NumPy ndarray with shape (n_instances, n_columns, n_timepoints).

    Parameters
    ----------
    X : pandas DataFrame, input
    a : int, first row (optional, default None)
    b : int, last row (optional, default None)

    Returns
    -------
    NumPy ndarray, converted NumPy ndarray
    """
    return np.stack(X.iloc[a:b].applymap(lambda cell : cell.to_numpy()).apply(lambda row : np.stack(row), axis = 1).to_numpy())
>>>>>>> 30d07d1c
<|MERGE_RESOLUTION|>--- conflicted
+++ resolved
@@ -1,4 +1,4 @@
-<<<<<<< HEAD
+
 import numpy as np
 import pandas as pd
 
@@ -59,19 +59,8 @@
         pandas DataFrame in nested format containing only selected times
     """
     # TODO currently we loose the time index, need to add it back to Xt after slicing in time
-
-    if isinstance(X, pd.DataFrame):
-        Xt = detabularise(tabularise(X).iloc[:, times])
-        Xt.columns = X.columns
-
-    elif isinstance(X, pd.Series):
-        time_index = get_time_index(X)[times]
-        Xt = X.iloc[0].iloc[times]
-        Xt = pd.Series([pd.Series(Xt, index=time_index)])
-
-    else:
-        raise ValueError(f"Expected input is pandas DataFrame or Series, "
-                         f"but found: {type(X)}")
+    Xt = detabularise(tabularise(X).iloc[:, times])
+    Xt.columns = X.columns
     return Xt
 
 
@@ -165,13 +154,13 @@
 
     container = np.array if return_arrays else pd.Series
 
-    n_instances, n_timepoints = X.shape
+    n_samples, n_obs = X.shape
 
     if time_index is None:
-        time_index = np.arange(n_timepoints)
+        time_index = np.arange(n_obs)
     kwargs = {'index': time_index}
 
-    Xt = pd.DataFrame(pd.Series([container(X.iloc[i, :].values, **kwargs) for i in range(n_instances)]))
+    Xt = pd.DataFrame(pd.Series([container(X.iloc[i, :].values, **kwargs) for i in range(n_samples)]))
 
     if index is not None:
          Xt.index = index
@@ -240,237 +229,6 @@
     time_index = Xs.index if hasattr(Xs, 'index') else pd.RangeIndex(Xs.shape[0])
 
     return time_index
-=======
-import numpy as np
-import pandas as pd
-
-
-def check_equal_index(X):
-    """
-    Check if all time-series for a given column in a
-    nested pandas DataFrame have the same index.
-
-    Parameters
-    ----------
-    X : nested pandas DataFrame
-        Input dataframe with time-series in cells.
-
-    Returns
-    -------
-    indexes : list of indixes
-        List of indixes with one index for each column
-    """
-    # TODO handle 1d series, not only 2d dataframes
-    # TODO assumes columns are typed (i.e. all rows for a given column have the same type)
-    # TODO only handles series columns, raises error for columns with primitives
-
-    indexes = []
-    # Check index for each column separately.
-    for c, col in enumerate(X.columns):
-
-        # Get index from first row, can be either pd.Series or np.array.
-        first_index = X.iloc[0, c].index if hasattr(X.iloc[0, c], 'index') else np.arange(X.iloc[c, 0].shape[0])
-
-        # Series must contain at least 2 observations, otherwise should be primitive.
-        if len(first_index) < 2:
-            raise ValueError(f'Time series must contain at least 2 observations, but found: '
-                             f'{len(first_index)} observations in column: {col}')
-
-        # Check index for all rows.
-        for i in range(1, X.shape[0]):
-            index = X.iloc[i, c].index if hasattr(X.iloc[i, c], 'index') else np.arange(X.iloc[c, 0].shape[0])
-            if not np.array_equal(first_index, index):
-                raise ValueError(f'Found time series with unequal index in column {col}. '
-                                 f'Input time-series must have the same index.')
-        indexes.append(first_index)
-
-    return indexes
-
-
-def select_times(X, times):
-    """Select times from time series within cells of nested pandas DataFrame.
-
-    Parameters
-    ----------
-    X : nested pandas DataFrame or nested Series
-    times : numpy ndarray of times to select from time series
-
-    Returns
-    -------
-    Xt : pandas DataFrame
-        pandas DataFrame in nested format containing only selected times
-    """
-    # TODO currently we loose the time index, need to add it back to Xt after slicing in time
-    Xt = detabularise(tabularise(X).iloc[:, times])
-    Xt.columns = X.columns
-    return Xt
-
-
-def tabularize(X, return_array=False):
-    """Convert nested pandas DataFrames or Series with numpy arrays or pandas Series in cells into tabular
-    pandas DataFrame with primitives in cells, i.e. a data frame with the same number of rows as the input data and
-    as many columns as there are observations in the nested series. Requires series to be have the same index.
-
-    Parameters
-    ----------
-    X : nested pandas DataFrame or nested Series
-    return_array : bool, optional (default=False)
-        - If True, returns a numpy array of the tabular data.
-        - If False, returns a pandas dataframe with row and column names.
-
-    Returns
-    -------
-     Xt : pandas DataFrame
-        Transformed dataframe in tabular format
-    """
-
-    # TODO does not handle dataframes with nested series columns *and* standard columns containing only primitives
-
-    # convert nested data into tabular data
-    if isinstance(X, pd.Series):
-        Xt = np.array(X.tolist())
-
-    elif isinstance(X, pd.DataFrame):
-        try:
-            Xt = np.hstack([X.iloc[:, i].tolist() for i in range(X.shape[1])])
-
-        # except strange key error for specific case
-        except KeyError:
-            if (X.shape == (1, 1)) and (X.iloc[0, 0].shape == (1,)):
-                # in fact only breaks when an additional condition is met,
-                # namely that the index of the time series of a single value
-                # does not start with 0, e.g. pd.RangeIndex(9, 10) as is the
-                # case in forecasting
-                Xt = X.iloc[0, 0].values
-            else:
-                raise
-
-    else:
-        raise ValueError(f"Expected input is pandas Series or pandas DataFrame, "
-                         f"but found: {type(X)}")
-
-    if return_array:
-        return Xt
-
-    Xt = pd.DataFrame(Xt)
-
-    # create column names from time index
-    if X.ndim == 1:
-        time_index = X.iloc[0].index if hasattr(X.iloc[0], 'index') else np.arange(X.iloc[0].shape[0])
-        columns = [f'{X.name}__{i}' for i in time_index]
-
-    else:
-        columns = []
-        for colname, col in X.items():
-            time_index = col.iloc[0].index if hasattr(col.iloc[0], 'index') else np.arange(col.iloc[0].shape[0])
-            columns.extend([f'{colname}__{i}' for i in time_index])
-
-    Xt.index = X.index
-    Xt.columns = columns
-    return Xt
-
-
-def detabularize(X, index=None, time_index=None, return_arrays=False):
-    """Convert tabular pandas DataFrame with only primitives in cells into nested pandas DataFrame with a single column.
-
-    Parameters
-    ----------
-    X : pandas DataFrame
-    return_arrays : bool, optional (default=False)
-        - If True, returns a numpy arrays within cells of nested pandas DataFrame.
-        - If False, returns a pandas Series within cells.
-    index : array-like, shape=[n_samples], optional (default=None)
-        Sample (row) index of transformed dataframe
-    time_index : array-like, shape=[n_obs], optional (default=None)
-        Time series index of transformed dataframe
-
-    Returns
-    -------
-    Xt : pandas DataFrame
-        Transformed dataframe in nested format
-    """
-
-    if (time_index is not None) and return_arrays:
-        raise ValueError("`Time_index` cannot be specified when `return_arrays` is True, time index can only be set to "
-                         "pandas Series")
-
-    container = np.array if return_arrays else pd.Series
-
-    n_samples, n_obs = X.shape
-
-    if time_index is None:
-        time_index = np.arange(n_obs)
-    kwargs = {'index': time_index}
-
-    Xt = pd.DataFrame(pd.Series([container(X.iloc[i, :].values, **kwargs) for i in range(n_samples)]))
-
-    if index is not None:
-         Xt.index = index
-
-    return Xt
-
-
-tabularise = tabularize
-
-
-detabularise = detabularize
-
-
-def concat_nested_arrays(arrs, return_arrays=False):
-    """
-    Helper function to nest tabular arrays from nested list of arrays.
-
-    Parameters
-    ----------
-    arrs : list of numpy arrays
-        Arrays must have the same number of rows, but can have varying number of columns.
-    return_arrays: bool, optional (default=False)
-        - If True, return pandas DataFrame with nested numpy arrays.
-        - If False, return pandas DataFrame with nested pandas Series.
-
-    Returns
-    -------
-    Xt : pandas DataFrame
-        Transformed dataframe with nested column for each input array.
-    """
-    if return_arrays:
-        Xt = pd.DataFrame(np.column_stack(
-            [pd.Series([np.array(vals) for vals in interval])
-             for interval in arrs]))
-    else:
-        Xt = pd.DataFrame(np.column_stack(
-            [pd.Series([pd.Series(vals) for vals in interval])
-             for interval in arrs]))
-    return Xt
-
-
-def get_time_index(X):
-    """Helper function to get index of time series data
-
-    Parameters
-    ----------
-    X : pandas DataFrame
-
-    Returns
-    -------
-    time_index : pandas Index
-        Index of time series
-    """
-
-    # assumes that all samples share the same the time index, only looks at first row
-    if isinstance(X, pd.DataFrame):
-        Xs = X.iloc[0, 0]
-
-    elif isinstance(X, pd.Series):
-        Xs = X.iloc[0]
-
-    else:
-        raise ValueError(f"X must be a pandas DataFrame or Series, but found: {type(X)}")
-
-    # get time index
-    time_index = Xs.index if hasattr(Xs, 'index') else pd.RangeIndex(Xs.shape[0])
-
-    return time_index
 
 def nested_to_3d_numpy(X, a = None, b = None):
     """Convert pandas DataFrame (with time series as pandas Series in cells) into NumPy ndarray with shape (n_instances, n_columns, n_timepoints).
@@ -485,5 +243,4 @@
     -------
     NumPy ndarray, converted NumPy ndarray
     """
-    return np.stack(X.iloc[a:b].applymap(lambda cell : cell.to_numpy()).apply(lambda row : np.stack(row), axis = 1).to_numpy())
->>>>>>> 30d07d1c
+    return np.stack(X.iloc[a:b].applymap(lambda cell : cell.to_numpy()).apply(lambda row : np.stack(row), axis = 1).to_numpy())